--- conflicted
+++ resolved
@@ -2,11 +2,7 @@
 from __future__ import annotations
 
 
-<<<<<<< HEAD
-__version__ = "22.9.3"
-=======
 __version__ = "22.9.4"
->>>>>>> 6a7117b8
 
 
 def _get_hardware_version() -> tuple[int, int]:
