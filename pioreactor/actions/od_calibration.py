# -*- coding: utf-8 -*-
from __future__ import annotations

from time import sleep

import click
from msgspec.json import decode
from msgspec.json import encode

from pioreactor.background_jobs.od_reading import start_od_reading
from pioreactor.background_jobs.stirring import start_stirring as stirring
from pioreactor.config import config
from pioreactor.utils import is_pio_job_running
from pioreactor.utils import local_persistant_storage
from pioreactor.utils import publish_ready_to_disconnected_state
from pioreactor.utils.timing import current_utc_timestamp
from pioreactor.whoami import get_latest_testing_experiment_name
from pioreactor.whoami import get_unit_name
from pioreactor.whoami import is_testing_env


def introduction():
    click.clear()
    click.echo(
        """This routine will calibrate the current Pioreactor to (offline) OD600 readings. You'll need:
    1. A Pioreactor
<<<<<<< HEAD
    2. At least 10mL of a culture with density the most you'll ever observe, and its OD600 measurement
    3. Micro-pipette
    4. Accurate 10mL scale
=======
    2. 10ml of a culture of high density, with it's known OD600 measurement.
    3. Micro-pipette with available range 100-1000 uL volume
>>>>>>> 1cf62385
"""
    )


def get_metadata_from_user():
    with local_persistant_storage("od_calibrations") as cache:
        while True:
            name = click.prompt("Provide a unique name for this calibration", type=str)
            if name not in cache:
                break
            else:
                click.echo("❗️ Name already exists. Try again.")

    initial_od600 = click.prompt(
        "Provide the OD600 measurement of your initial culture", type=float
    )
    minimum_od600 = click.prompt(
        "Provide the minimum OD600 measurement you want to calibrate to", type=float
    )
    dilution_amount = click.prompt(
        "Provide the volume to be added to your vial (default = 1 mL)", default=1, type=float
    )

    from math import log2

    number_of_points = int(log2(initial_od600 / minimum_od600) * (10 / dilution_amount))

    click.echo(f"This will require about {number_of_points} measurements.")

    click.confirm(
        f"Confirm using angle {config['od_config.photodiode_channel']['2']}° photodiode position in the Pioreactor",
        abort=True,
        default=True,
    )
    angle = str(config["od_config.photodiode_channel"]["2"])
    return name, initial_od600, minimum_od600, dilution_amount, angle


def setup_HDC_instructions():
    click.clear()
    click.echo(
        """ Setting up:
    1. Add 10ml of your culture to the glass vial, with a stir bar. Add cap.
    2. Place into Pioreactor.
"""
    )


def start_stirring():
    while not click.confirm("Reading to start stirring?", default=True):
        pass

    click.echo("Starting stirring.")

    st = stirring(
        target_rpm=config.getfloat("stirring", "target_rpm"),
        unit=get_unit_name(),
        experiment=get_latest_testing_experiment_name(),
    )
    st.block_until_rpm_is_close_to_target(abs_tolerance=100)
    return st


def plot_data(
    x, y, title, x_min=None, x_max=None, interpolation_curve=None, highlight_recent_point=True
):
    import plotext as plt

    plt.clf()

    plt.scatter(x, y, marker="hd")

    if highlight_recent_point:
        plt.scatter([x[-1]], [y[-1]], color=204, marker="hd")

    plt.theme("pro")
    plt.title(title)
    plt.plot_size(105, 22)

    if interpolation_curve:
        plt.plot(x, [interpolation_curve(x_) for x_ in x], color=204)
        plt.plot_size(145, 42)

    plt.xlim(x_min, x_max)
    plt.show()


def start_recording_and_diluting(initial_od600, minimum_od600, dilution_amount):

    inferred_od600 = initial_od600
    voltages = []
    inferred_od600s = []
    current_volume_in_vial = initial_volume_in_vial = 10
    number_of_plotpoints = int((20 - initial_volume_in_vial) / dilution_amount)
    click.echo("Starting OD recordings.")

    with start_od_reading(
        config.get("od_config.photodiode_channel", "1"),
        config.get("od_config.photodiode_channel", "2"),
        interval=None,
        unit=get_unit_name(),
        fake_data=is_testing_env(),
        experiment=get_latest_testing_experiment_name(),
        use_calibration=False,
        # calibration=False,,..
    ) as od_reader:

        for _ in range(4):
            od_reader.record_from_adc()

        while inferred_od600 > minimum_od600:

            if inferred_od600 < initial_od600 and click.confirm(
                "Do you want to enter a new OD600 value for the current density?"
            ):
                inferred_od600 = click.prompt("New measured OD600", type=float)

            inferred_od600s.append(inferred_od600)

            od_readings1 = od_reader.record_from_adc()
            od_readings2 = od_reader.record_from_adc()

            voltages.append(
                0.5 * (od_readings1.od_raw["2"].voltage + od_readings2.od_raw["2"].voltage)
            )

            for i in range(number_of_plotpoints):
                click.clear()
                plot_data(
                    inferred_od600s,
                    voltages,
                    title="OD Calibration (ongoing)",
                    x_min=minimum_od600,
                    x_max=initial_od600,
                )
                click.echo()
                click.echo(f"Add {dilution_amount}ml of DI water to vial.")

                while not click.confirm("Continue?", default=True):
                    pass

                current_volume_in_vial = current_volume_in_vial + dilution_amount

                for i in range(4):
                    click.echo(".", nl=False)
                    sleep(0.5)

                click.echo(".", nl=False)
                od_readings1 = od_reader.record_from_adc()
                click.echo(".", nl=False)
                od_readings2 = od_reader.record_from_adc()
                voltages.append(
                    0.5 * (od_readings1.od_raw["2"].voltage + od_readings2.od_raw["2"].voltage)
                )
                click.echo(".", nl=False)

                inferred_od600 = (
                    inferred_od600
                    * (current_volume_in_vial - dilution_amount)
                    / current_volume_in_vial
                )
                inferred_od600s.append(inferred_od600)

                if inferred_od600 <= minimum_od600:
                    break

            else:
                # executed if the loop did not break
                click.clear()
                plot_data(
                    inferred_od600s,
                    voltages,
                    title="OD Calibration (ongoing)",
                    x_min=minimum_od600,
                    x_max=initial_od600,
                )
                click.echo()
                click.echo(click.style("Stop❗", fg="red"))
                click.echo("Carefully remove vial.")
                click.echo("(Optional: take new OD600 reading with external instrument.)")
                click.echo("Reduce volume in vial back to 10ml.")
                click.echo("Confirm vial outside is dry and clean. Place back into Pioreactor.")
                while not click.confirm("Continue?", default=True):
                    pass
                current_volume_in_vial = initial_volume_in_vial
                sleep(1.0)
        click.clear()
        plot_data(
            inferred_od600s,
            voltages,
            title="OD Calibration (ongoing)",
            x_min=minimum_od600,
            x_max=initial_od600,
        )
        click.echo("Empty the vial and replace with 10 mL of the media you used.")
        inferred_od600 = click.prompt("What is the OD600 of your blank?", default=0, type=float
        )
        click.echo("Confirm vial outside is dry and clean. Place back into Pioreactor.")
        while not click.confirm("Continue?", default=True):
            pass
        
        od_readings1 = od_reader.record_from_adc()
        od_readings2 = od_reader.record_from_adc()

        voltages.append(
            0.5 * (od_readings1.od_raw["2"].voltage + od_readings2.od_raw["2"].voltage)
        )
        inferred_od600s.append(inferred_od600)
        
        return inferred_od600s, voltages


def calculate_curve_of_best_fit(voltages, inferred_od600s, degree):
    import numpy as np

    # weigh the last point, the "blank measurement", more.
    # 1. It's far away from the other points
    # 2. We have prior knowledge that OD~0 when V~0.
    n = len(voltages)
    weights = np.ones_like(voltages)
    weights[-1] = n

    coefs = np.polyfit(inferred_od600s, voltages, deg=degree, w=weights).tolist()

    return coefs, "poly"


def show_results_and_confirm_with_user(curve, curve_type, voltages, inferred_od600s):
    click.clear()

    if curve_type == "poly":
        import numpy as np

        def curve_callable(x):
            return np.polyval(curve, x)

    else:
        curve_callable = None

    plot_data(
        inferred_od600s,
        voltages,
        title="OD Calibration with curve of best fit",
        interpolation_curve=curve_callable,
        highlight_recent_point=False,
    )
    click.confirm("Save calibration?", abort=True, default=True)


def save_results_locally(
    curve, curve_type, voltages, inferred_od600s, angle, name, initial_od600, minimum_od600
):
    timestamp = current_utc_timestamp()
    data_blob = encode(
        {
            "angle": angle,
            "timestamp": timestamp,
            "name": name,
<<<<<<< HEAD
            "maximum_od600": initial_od600,
            "minimum_od600": minimum_od600,
            "minimum_voltage": min(voltages),
            "maximum_voltage": max(voltages),
=======
            "initial_od600": initial_od600,
            "minimum_od600": 0,
>>>>>>> 1cf62385
            "curve_data": curve,
            "curve_type": curve_type,  # poly
            "voltages": voltages,
            "inferred_od600s": inferred_od600s,
            "ir_led_intensity": config["od_config"]["ir_led_intensity"],
        }
    )

    with local_persistant_storage("od_calibrations") as cache:
        cache[name] = data_blob

    with local_persistant_storage("current_od_calibration") as cache:
        cache[angle] = data_blob

    return data_blob


def od_calibration(degree):
    unit = get_unit_name()
    experiment = get_latest_testing_experiment_name()

    if is_pio_job_running("stirring", "od_reading"):
        raise ValueError("Stirring and OD reading should be turned off.")

    with publish_ready_to_disconnected_state(unit, experiment, "od_calibration"):

        introduction()
        name, initial_od600, minimum_od600, dilution_amount, angle = get_metadata_from_user()
        setup_HDC_instructions()

        with start_stirring():
            inferred_od600s, voltages = start_recording_and_diluting(
                initial_od600, minimum_od600, dilution_amount
            )

        curve, curve_type = calculate_curve_of_best_fit(voltages, inferred_od600s, degree)

        show_results_and_confirm_with_user(curve, curve_type, voltages, inferred_od600s)
        data_blob = save_results_locally(
            curve, curve_type, voltages, inferred_od600s, angle, name, initial_od600, minimum_od600
        )

        click.echo(data_blob)
        click.echo(f"Finished calibration of {name} ✅")
        return


@click.command(name="od_calibration")
@click.option("--display-current", is_flag=True)
@click.option("--degree", type=int, default=4)
def click_od_calibration(display_current, degree):
    """
    Calibrate OD600 to voltages
    """
    if display_current:
        from pprint import pprint

        with local_persistant_storage("current_od_calibration") as c:
            for angle in c.keys():
                data_blob = decode(c[angle])
                voltages = data_blob["voltages"]
                ods = data_blob["inferred_od600s"]
                name, angle = data_blob["name"], data_blob["angle"]
                plot_data(ods, voltages, title=f"{name}, {angle}°")  # add interpolation curve
                click.echo(click.style(f"Data for {name}", underline=True, bold=True))
                pprint(data_blob)
                click.echo()
                click.echo()
                click.echo()

    else:
        od_calibration(degree)<|MERGE_RESOLUTION|>--- conflicted
+++ resolved
@@ -24,14 +24,9 @@
     click.echo(
         """This routine will calibrate the current Pioreactor to (offline) OD600 readings. You'll need:
     1. A Pioreactor
-<<<<<<< HEAD
     2. At least 10mL of a culture with density the most you'll ever observe, and its OD600 measurement
     3. Micro-pipette
-    4. Accurate 10mL scale
-=======
-    2. 10ml of a culture of high density, with it's known OD600 measurement.
-    3. Micro-pipette with available range 100-1000 uL volume
->>>>>>> 1cf62385
+    4. Accurate 10mL measurement tool
 """
     )
 
@@ -227,20 +222,17 @@
             x_max=initial_od600,
         )
         click.echo("Empty the vial and replace with 10 mL of the media you used.")
-        inferred_od600 = click.prompt("What is the OD600 of your blank?", default=0, type=float
-        )
+        inferred_od600 = click.prompt("What is the OD600 of your blank?", default=0, type=float)
         click.echo("Confirm vial outside is dry and clean. Place back into Pioreactor.")
         while not click.confirm("Continue?", default=True):
             pass
-        
+
         od_readings1 = od_reader.record_from_adc()
         od_readings2 = od_reader.record_from_adc()
 
-        voltages.append(
-            0.5 * (od_readings1.od_raw["2"].voltage + od_readings2.od_raw["2"].voltage)
-        )
+        voltages.append(0.5 * (od_readings1.od_raw["2"].voltage + od_readings2.od_raw["2"].voltage))
         inferred_od600s.append(inferred_od600)
-        
+
         return inferred_od600s, voltages
 
 
@@ -290,15 +282,10 @@
             "angle": angle,
             "timestamp": timestamp,
             "name": name,
-<<<<<<< HEAD
             "maximum_od600": initial_od600,
-            "minimum_od600": minimum_od600,
+            "minimum_od600": 0,
             "minimum_voltage": min(voltages),
             "maximum_voltage": max(voltages),
-=======
-            "initial_od600": initial_od600,
-            "minimum_od600": 0,
->>>>>>> 1cf62385
             "curve_data": curve,
             "curve_type": curve_type,  # poly
             "voltages": voltages,
