# -*- coding: utf-8 -*-
from __future__ import annotations

import os

# pioreactor version
# Append ".dev0" if a dev version
# Append "rc0" if a rc version
# No zero padding!
<<<<<<< HEAD
__version__ = "24.7.3.dev0"
=======
__version__ = "24.7.5"
>>>>>>> 133baf44


def get_hardware_version() -> tuple[int, int] | tuple[int, int, str]:
    if os.environ.get("HARDWARE") is not None:
        # ex: > HARDWARE=1.1 pio ...
        return int(os.environ["HARDWARE"].split(".")[0]), int(os.environ["HARDWARE"].split(".")[1])

    try:
        # check version in /proc/device-tree/hat/
        with open("/proc/device-tree/hat/product_ver", "r") as f:
            text = f.read().rstrip("\x00")
            return (int(text[-2]), int(text[-1]))
    except FileNotFoundError:
        # no eeprom? Probably dev board with no EEPROM, or testing env, or EEPROM not written, or cable exists between HAT and Pi -> signal degradation.
        return (0, 0)


def get_product_from_id() -> str:
    try:
        # check version in /proc/device-tree/hat/
        with open("/proc/device-tree/hat/product_id", "r") as f:
            id_ = int(f.read().rstrip("\x00"), 16)
            return {1: "Pioreactor 20ml"}.get(id_, "Unknown")
    except FileNotFoundError:
        # no eeprom? Probably the first dev boards, or testing env, or EEPROM not written.
        return "Unknown"


def get_serial_number() -> str:
    try:
        # check version in /proc/device-tree/hat/
        with open("/proc/device-tree/hat/uuid", "r") as f:
            text = f.read().rstrip("\x00")
            return text
    except FileNotFoundError:
        # no eeprom? Probably the first dev boards, or testing env, or EEPROM not written.
        return "00000000-0000-0000-0000-000000000000"


def get_rpi_machine() -> str:
    try:
        with open("/proc/device-tree/model") as f:
            return f.read().strip().rstrip("\x00")
    except FileNotFoundError:
        return "Raspberry Pi 3"


def get_firmware_version() -> tuple[int, int]:
    if os.environ.get("FIRMWARE") is not None:
        # ex: > FIRMWARE=1.1 pio ...

        return tuple(int(_) for _ in os.environ["FIRMWARE"].split("."))  # type: ignore

    if hardware_version_info >= (1, 1):
        try:
            import busio  # type: ignore
            from pioreactor.hardware import SCL, SDA, ADC

            i2c = busio.I2C(SCL, SDA)
            result = bytearray(2)
            i2c.writeto_then_readfrom(ADC, bytes([0x08]), result)
            return (result[1], result[0])
        except Exception:
            return (0, 0)

    else:
        return (0, 0)


def tuple_to_text(t: tuple) -> str:
    return ".".join(map(str, t))


def version_text_to_tuple(s: str) -> tuple[int, int]:
    return tuple((safe_int(_) for _ in s.split(".")))  # type: ignore


def safe_int(s):
    try:
        return int(s)
    except (ValueError, TypeError):
        return s


hardware_version_info = get_hardware_version()
software_version_info = version_text_to_tuple(__version__)
serial_number = get_serial_number()
rpi_version_info = get_rpi_machine()<|MERGE_RESOLUTION|>--- conflicted
+++ resolved
@@ -7,11 +7,7 @@
 # Append ".dev0" if a dev version
 # Append "rc0" if a rc version
 # No zero padding!
-<<<<<<< HEAD
-__version__ = "24.7.3.dev0"
-=======
-__version__ = "24.7.5"
->>>>>>> 133baf44
+__version__ = "24.7.5.dev0"
 
 
 def get_hardware_version() -> tuple[int, int] | tuple[int, int, str]:
