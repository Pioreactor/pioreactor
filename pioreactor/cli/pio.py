--- conflicted
+++ resolved
@@ -767,11 +767,8 @@
         with ThreadPoolExecutor(max_workers=n_workers) as executor:
             results = executor.map(display_data_for, worker_statuses)
 
-<<<<<<< HEAD
-=======
         if not all(results):
             exit(1)
->>>>>>> 5b092448
 
     @update.command(name="ui")
     @click.option("-b", "--branch", help="install from a branch on github")
