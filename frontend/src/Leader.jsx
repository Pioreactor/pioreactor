import React from "react";
import dayjs from 'dayjs';
import utc from 'dayjs/plugin/utc';

import CircularProgress from '@mui/material/CircularProgress';
import { MQTTProvider, useMQTT } from './providers/MQTTContext';
import Tooltip from '@mui/material/Tooltip';
import { useConfirm } from 'material-ui-confirm';
import Button from '@mui/material/Button';
import RestartAltIcon from '@mui/icons-material/RestartAlt';
import Grid from '@mui/material/Grid';
import TextField from '@mui/material/TextField';
import Divider from '@mui/material/Divider';
import Card from '@mui/material/Card';
import CardContent from '@mui/material/CardContent';
import CardActions from '@mui/material/CardActions';
import List from '@mui/material/List';
import {Typography} from '@mui/material';
import Box from '@mui/material/Box';
import LoadingButton from "@mui/lab/LoadingButton";
import { Table, TableBody, TableCell, TableHead, TableRow, TableContainer } from '@mui/material';
import ManageInventoryMenu from './components/ManageInventoryMenu';
import LogTableByUnit from './components/LogTableByUnit';
import {disconnectedGrey, lostRed, disabledColor, readyGreen, checkTaskCallback, getConfig} from "./utilities"
import PowerSettingsNewIcon from '@mui/icons-material/PowerSettingsNew';
import { Link } from 'react-router-dom';

import {
  ListItem,
  ListItemIcon,
  ListItemText,
  ListItemButton,
} from '@mui/material';
import FolderOutlinedIcon from '@mui/icons-material/FolderOutlined';
import InsertDriveFileOutlinedIcon from '@mui/icons-material/InsertDriveFileOutlined';
import ArrowBackIcon from '@mui/icons-material/ArrowBack';
import DownloadIcon from '@mui/icons-material/Download';
import { styled } from '@mui/material/styles';
import Chip from '@mui/material/Chip';
import PioreactorIconWithModel from "./components/PioreactorIconWithModel"
import PioreactorIcon from "./components/PioreactorIcon"

// Activate the UTC plugin
dayjs.extend(utc);

const textIcon = {verticalAlign: "middle", margin: "0px 3px"}

export const stateDisplay = {
  "ready":         {display: "On", color: readyGreen, backgroundColor: "#DDFFDC"},
  "disconnected":  {display: "Off", color: lostRed, backgroundColor: "#fbeae9"},
}


function StateTypography({ state, isDisabled=false }) {
  const style = {
    color: isDisabled ? disabledColor : stateDisplay[state].color,
    padding: "1px 9px",
    borderRadius: "16px",
    backgroundColor: stateDisplay[state].backgroundColor,
    display: "inline-block",
    fontWeight: 500
  };

  return (
    <Typography display="block" gutterBottom sx={style}>
      {stateDisplay[state].display}
    </Typography>
  );
}


function Reboot({unit}) {

  const confirm = useConfirm();

  const rebootWorker = () => {
    confirm({
      description: 'Rebooting this Pioreactor will halt all activity and make the Pioreactor inaccessible for a few minutes.',
      title: `Reboot ${unit}?`,
      confirmationText: "Confirm",
      confirmationButtonProps: {color: "primary"},
      cancellationButtonProps: {color: "secondary"},
    }).then(() => {
      fetch(`/api/units/${unit}/system/reboot`, {method: "POST"})
    }).catch(() => {});
  };

  return (
      <Button sx={{textTransform: "none"}} size="small" onClick={rebootWorker}>
        <RestartAltIcon fontSize="small" sx={textIcon} />Reboot
      </Button>
)}


function Shutdown({unit}) {

  const confirm = useConfirm();

  const shworker = () => {
    confirm({
      description: 'Shutting down this Pioreactor will halt all activity and require a power-cycle to bring it back up.',
      title: `Shutdown ${unit}?`,
      confirmationText: "Confirm",
      confirmationButtonProps: {color: "primary"},
      cancellationButtonProps: {color: "secondary"},
    }).then(() => {
      fetch(`/api/units/${unit}/system/shutdown`, {method: "POST"})
    }).catch(() => {});
  };

  return (
      <Button style={{textTransform: "none"}} size="small" onClick={shworker}>
        <PowerSettingsNewIcon fontSize="small" sx={textIcon} />Shutdown
      </Button>
)}


const Path = styled(Box)(({ theme }) => ({
  display: 'inline-block',
  fontFamily: 'monospace',
  backgroundColor: theme.palette.grey[100],
  padding: theme.spacing(1),
  paddingLeft: theme.spacing(2),
  paddingRight: theme.spacing(2),
  borderRadius: theme.shape.borderRadius,
  color: theme.palette.text.primary,
  marginLeft: theme.spacing(0),
  marginTop: theme.spacing(2),
}));

const FileDir = styled(Box)(({ theme }) => ({
  fontFamily: 'monospace',
  color: theme.palette.text.primary,
}));


function PathViewer({ path }) {
  return (
    <Path>
      {path || '/'}
    </Path>
  );
}

function FileDirViewer({ filedir }) {
  return (
    <FileDir>
      {filedir}
    </FileDir>
  );
}

function DirectoryNavigatorCard({leaderHostname}) {
  const [currentPath, setCurrentPath] = React.useState('');
  const [dirs, setDirs] = React.useState([]);
  const [files, setFiles] = React.useState([]);
  const [loading, setLoading] = React.useState(false);

  const handleExport = async () => {
    try {
      const response = await fetch('/unit_api/zipped_dot_pioreactor');
      if (!response.ok) {
        throw new Error(`HTTP error! Status: ${response.status}`);
      }
      const blob = await response.blob();
      const url = window.URL.createObjectURL(blob);
      const link = document.createElement('a');
      link.href = url;
      link.setAttribute('download', `${leaderHostname}_dot_pioreactor.zip`);
      document.body.appendChild(link);
      link.click();
      link.remove();
      window.URL.revokeObjectURL(url);
    } catch (err) {
      console.error('Export failed:', err);
    }
  };

  React.useEffect(() => {
    fetchDirectory(currentPath);
  }, [currentPath]);

  const fetchDirectory = async (path = '') => {
    setLoading(true);
    try {
      // build the endpoint from current path
      const apiPath = path ? `/unit_api/system/path/${path}` : '/unit_api/system/path/';
      const resp = await fetch(apiPath);
      if (!resp.ok) {
        // handle errors appropriately in real code
        throw new Error(`Failed to fetch: ${resp.status}`);
      }
      const data = await resp.json();
      setDirs(data.dirs || []);
      setFiles(data.files || []);
    } catch (error) {
      console.error(error);
      // handle error state if desired
    } finally {
      setLoading(false);
    }
  };

  const handleDirClick = (dirName) => {
    // Navigate deeper into the directory tree
    setCurrentPath((prev) => (prev ? `${prev}/${dirName}` : dirName));
  };

  const handleFileClick = (fileName) => {
    // Trigger a file download or open in a new tab
    // Construct path from currentPath + file
    const filePath = currentPath ? `${currentPath}/${fileName}` : fileName;
    window.open(`/unit_api/system/path/${filePath}`, '_blank');
  };

  const handleGoUp = () => {
    // Go up one directory
    setCurrentPath((prev) => {
      if (!prev) return '';
      const parts = prev.split('/');
      parts.pop();
      return parts.join('/');
    });
  };

  return (
    <Card sx={{minHeight: "300px"}}>
      <CardContent sx={{p:2}}>
        <Typography variant="h6" component="h2">
          <Box fontWeight="fontWeightRegular">System file browser</Box>
        </Typography>
        <Box sx={{maxHeight: "450px", overflowY: "scroll"}}>
          <PathViewer path=
          {
          currentPath
            ? `~/.pioreactor/${currentPath}`
            : `~/.pioreactor/`
           }
          />

        {!loading && (
          <List dense={true}>

              <ListItem onClick={() => handleGoUp()} disablePadding={true}>
                <ListItemButton disabled={!currentPath}>
                <ListItemIcon>
                  <ArrowBackIcon />
                </ListItemIcon>
                <ListItemText primary={"Back"} />
                </ListItemButton>
              </ListItem>

            {/* Directories */}
            {dirs.map((dir) => (
              <ListItem onClick={() => handleDirClick(dir)} key={dir} disablePadding={true}>
                <ListItemButton>
                <ListItemIcon>
                  <FolderOutlinedIcon />
                </ListItemIcon>
                <ListItemText primary={<FileDirViewer filedir={dir}/> } />
                </ListItemButton>
              </ListItem>
            ))}

            {/* Files */}
            {files.map((file) => (
              <ListItem
                onClick={() => handleFileClick(file)}
                key={file}
                disablePadding={true}
                >
                <ListItemButton>
                <ListItemIcon>
                  <InsertDriveFileOutlinedIcon />
                </ListItemIcon>
                <ListItemText primary={<FileDirViewer filedir={file}/> } />
                </ListItemButton>
              </ListItem>
            ))}

            {dirs.length === 0 && files.length === 0 && (
              <ListItem>
                <ListItemText
                  primary={
                    <Typography variant="body2" component="p" color="textSecondary">
                      Directory is empty.
                    </Typography>
                  }
                />
              </ListItem>
            )}
          </List>
        )}
        </Box>
      <Divider sx={{margin: "5px 0px"}}/>
      </CardContent>
      <CardActions sx={{ display: 'flex', justifyContent: 'flex-end', mr: 2}}>
        <Button
          size="small"
          onClick={handleExport}

          sx={{textTransform: "none"}}
        >
          <DownloadIcon fontSize="small" sx={textIcon} /> Export system files
        </Button>
      </CardActions>
    </Card>
  );
}



function LeaderCard({leaderHostname}) {

  const unit = leaderHostname
  const {client, subscribeToTopic} = useMQTT();
  const [state, setState] = React.useState(null)
  const [versions, setVersions] = React.useState({})
  const [ipv4, setIpv4] = React.useState(null)
  const [WLANaddress, setWLANaddress] = React.useState(null)
  const [ETHAddress, setETHAddress] = React.useState(null)


  React.useEffect(() => {
    if (client) {
      subscribeToTopic(`pioreactor/${unit}/$experiment/monitor/+`, onMonitorData, "WorkerCard");
    }
  }, [client]);


  const onMonitorData = (topic, message) => {
    if (!message || !topic) return;

    const setting = topic.toString().split('/').pop()
    switch (setting) {
      case "$state":
        setState(message.toString());
        break;
      case "versions":
        if (message.toString()){
          setVersions(JSON.parse(message.toString()));
        } else {
          setVersions({})
        }
        break;
      case "ipv4":
        setIpv4(message.toString());
        break;
      case "wlan_mac_address":
        setWLANaddress(message.toString());
        break;
      case "eth_mac_address":
        setETHAddress(message.toString());
        break;
      default:
        break;
    }
  }

  const getIndicatorDotColor = (state) => {
    if (state === "disconnected") {
      return disconnectedGrey
    }
    else if (state === "lost"){
      return lostRed
    }
    else if (state === null){
      return "#ececec"
    }
    else {
      return "#2FBB39"
    }
  }

  const getInicatorLabel = (state) => {
    if ((state === "disconnected") ) {
      return "Offline"
    }
    else if ((state === "disconnected")){
      return "Offline, change inventory status in config.ini"
    }
    else if (state === "lost"){
      return "Lost, something went wrong. Try manually power-cycling the unit."
    }
    else if (state === null){
      return "Waiting for information..."
    }
    else {
      return "Online"
    }
  }

  const indicatorDotColor = getIndicatorDotColor(state)
  const indicatorDotShadow = 2
  const indicatorLabel = getInicatorLabel(state)

  const softwareVersion = () => {
    const { app: version } = versions;
    return version || "-";
  };


  return (
    <Card sx={{ minWidth: 275 }}>
      <CardContent>

        <div style={{display: "flex", justifyContent: "space-between"}}>

          <div style={{display: "flex", justifyContent: "left"}}>
            <Typography sx={{
                fontSize: 20,
                color: "rgba(0, 0, 0, 0.87)",
                fontWeight: 500,
              }}
              gutterBottom>
<<<<<<< HEAD
              <PioreactorIconWithModel badgeContent={"◎"}  sx={{verticalAlign: "middle", mr: "3px", mb: "2px"}} />
=======
              <PioreactorIconWithModel badgeContent={""} badgeColor="#fff2cc" sx={{verticalAlign: "middle", mr: "3px", mb: "2px"}} />
>>>>>>> 36b7ce81
              {unit}
            </Typography>
            <Tooltip title={indicatorLabel} placement="right">
              <div>
                <div className="indicator-dot"  style={{boxShadow: `0 0 ${indicatorDotShadow}px ${indicatorDotColor}, inset 0 0 12px  ${indicatorDotColor}`}}/>
              </div>
            </Tooltip>
          </div>


        </div>


        <Divider sx={{margin: "5px 0px"}}/>

        <table style={{borderCollapse: "separate", borderSpacing: "5px", fontSize: "0.90rem"}}>
          <tbody style={{color: "inherit"}}>
          <tr>
            <td style={{textAlign: "left", minWidth: "120px", color: ""}}>
                Software version
            </td>
            <td >
              <code style={{backgroundColor: "rgba(0, 0, 0, 0.07)", padding: "1px 4px"}}>{softwareVersion()}</code>
            </td>
          </tr>
          <tr>
            <td style={{textAlign: "left", minWidth: "120px", color: ""}}>
                IPv4
            </td>
            <td>
              <code style={{backgroundColor: "rgba(0, 0, 0, 0.07)", padding: "1px 4px"}}>{ipv4 || "-"}</code>
            </td>
          </tr>
          <tr>
            <td style={{textAlign: "left", minWidth: "120px", color: ""}}>
                Raspberry Pi
            </td>
            <td >
              <code style={{backgroundColor: "rgba(0, 0, 0, 0.07)", padding: "1px 4px"}}>{versions.rpi_machine || "-"}</code>
            </td>
          </tr>
          <tr>
            <td style={{textAlign: "left", minWidth: "120px", color: ""}}>
                WLAN MAC
            </td>
            <td>
              <code style={{backgroundColor: "rgba(0, 0, 0, 0.07)", padding: "1px 4px"}}>{WLANaddress || "-"}</code>
            </td>
          </tr>
          <tr>
            <td style={{textAlign: "left", minWidth: "120px", color: ""}}>
                Ethernet MAC
            </td>
            <td>
              <code style={{backgroundColor: "rgba(0, 0, 0, 0.07)", padding: "1px 4px"}}>{ETHAddress || "-"}</code>
            </td>
          </tr>
          </tbody>
        </table>
        <Divider sx={{margin: "5px 0px"}}/>
      </CardContent>
      <CardActions sx={{display: "flex", justifyContent: "space-between"}}>
        <Box>
          <Reboot unit={unit} />
          <Shutdown unit={unit} />
        </Box>
      </CardActions>
    </Card>
)}




function LeaderJobs(){

  const [mqtt_to_db_streaming_state, set_mqtt_to_db_streaming_state] = React.useState("disconnected")
  const [monitor_state, set_monitor_state] = React.useState("disconnected")
  const [otherLongRunningJobs, setOtherLongRunningJobs] = React.useState([])

  React.useEffect(() => {
    let ignore = false;
    fetch("/unit_api/long_running_jobs/running")
      .then((response) => {
        if (!response.ok) {
          throw new Error(`Failed to fetch long-running jobs: ${response.statusText}`);
        }
        return response.json();
      })
      .then((data) => {
        data.map(job => {
          switch (job.job_name) {
            case "mqtt_to_db_streaming":
              set_mqtt_to_db_streaming_state("ready");
              break;
            case "monitor":
              set_monitor_state("ready");
              break;
            default:
              if (!ignore){
                setOtherLongRunningJobs((prevJobs) => [...prevJobs, { job_name: job.job_name, state: "ready" }]);
              }
              break;
          }
        }
      )})
      .catch((error) => {
        console.error("Error fetching long-running jobs:", error);
      });
  return () => {
    ignore = true;
  };
  }, []);

  return (
    <Card >
      <CardContent sx={{p: 2}}>
         <Typography variant="h6" component="h2">
          <Box fontWeight="fontWeightRegular">Long-running jobs</Box>
        </Typography>

          <Table size="small">
            <TableHead>
              <TableRow>
                <TableCell sx={{padding: "6px 0px"}}>Job name</TableCell>
                <TableCell align="right" >Status</TableCell>
              </TableRow>
            </TableHead>
            <TableBody>
              <TableRow>
                <TableCell sx={{padding: "6px 0px"}}>mqtt_to_db_streaming</TableCell>
                <TableCell align="right"><StateTypography state={mqtt_to_db_streaming_state}/></TableCell>
              </TableRow>
              <TableRow>
                <TableCell sx={{padding: "6px 0px"}}>monitor</TableCell>
                <TableCell align="right"><StateTypography state={monitor_state}/></TableCell>
              </TableRow>
              {otherLongRunningJobs.map(element => (
                <React.Fragment key={element.job_name}>
                <TableRow>
                  <TableCell sx={{padding: "6px 0px"}}>{element.job_name}</TableCell>
                  <TableCell align="right"><StateTypography state={element.state}/></TableCell>
                </TableRow>
                </React.Fragment>
              ))}
            </TableBody>
          </Table>

      </CardContent>
    </Card>)}

function ClusterClockCard({leaderHostname}){
  const [clockData, setClockData] = React.useState(null);
  const [loading, setLoading] = React.useState(true);
  const [updatingClock, setUpdatingClock] = React.useState(false);
  const [error, setError] = React.useState(null);
  const [timestampLocal, setTimestampLocal] = React.useState(dayjs().local().format('YYYY-MM-DD HH:mm:ss'));

  async function fetchBroadcastData() {
    try {
      setLoading(true);
      setError(null);

      const response = await fetch('/api/units/$broadcast/system/utc_clock', {
        method: 'GET'
      });

      if (!response.ok) {
        throw new Error(`Broadcast request failed with status ${response.status}`);
      }

      const broadcastData = await response.json();

      // Poll for the final result using checkTaskCallback
      const finalResult = await checkTaskCallback(broadcastData.result_url_path);

      setClockData(finalResult.result);
    } catch (err) {
      setError(err.message);
      console.error(err);
    } finally {
      setLoading(false);
    }
  }

  React.useEffect(() => {
    fetchBroadcastData();
  }, []);


  async function handlePostTimestamp() {
    setUpdatingClock(true)
    try {
      const response = await fetch('/api/system/utc_clock', {
        method: 'POST',
        headers: { 'Content-Type': 'application/json' },
        body: JSON.stringify({ utc_clock_time: dayjs(timestampLocal, 'YYYY-MM-DD HH:mm:ss').utc().format() })
      });
      if (!response.ok) {
        throw new Error(`Request failed with status: ${response.status}`);
      }
      const broadcastData = await response.json();
      await checkTaskCallback(broadcastData.result_url_path);
      await new Promise(r => setTimeout(r, 1000));

      setUpdatingClock(false)
      fetchBroadcastData();

      // Optionally handle success, e.g., show a confirmation message
    } catch (err) {
      console.error('Error posting timestamp:', err);
    }
  }

  return (
    <Card>

      <CardContent sx={{ p: 2 }}>
        <Typography variant="h6" component="h2">
          <Box fontWeight="fontWeightRegular">Cluster clocks</Box>
        </Typography>

        {loading && (
          <Box sx={{textAlign: "center"}}>
            <CircularProgress size={33}/>
          </Box>
        )}

        {error && (
          <Typography variant="body1" color="error">
            {error}
          </Typography>
        )}

        {!loading && !error && clockData && (
          <TableContainer sx={{ maxHeight: '400px', width: '100%', overflowY: 'auto' }}>
            <Table size="small" sx={{mt: 1}}>
              <TableHead>
                <TableRow>
                  <TableCell sx={{padding: "6px 0px"}}>Pioreactor</TableCell>
                  <TableCell align="right" sx={{padding: "6px 0px"}}>Clock time (localtime)</TableCell>
                </TableRow>
              </TableHead>
              <TableBody>
                {Object.entries(clockData).map(([unitName, info]) => {
                  return (
                    <TableRow key={unitName}>
                      <TableCell sx={{padding: "6px 0px"}}>
                        <Chip
                          size="small"
                          icon={<PioreactorIcon/>}
                          label={unitName}
                          clickable
                          component={Link}
                          to={leaderHostname === unitName ? "/leader" : "/pioreactors/" + unitName}
                          />
                      </TableCell>
                      <TableCell align="right" sx={{padding: "6px 0px"}}>{info?.clock_time ? dayjs.utc(info.clock_time, 'YYYY-MM-DD[T]HH:mm:ss.SSS[Z]').local().format('MMM D, YYYY HH:mm:ss') : "No data received"}</TableCell>
                    </TableRow>
                  );
                })}
              </TableBody>
            </Table>
          </TableContainer>
        )}

        <Box sx={{ mt: 4 }}>
        <TextField
          size="small"
          variant="outlined"
          label="Timestamp (localtime)"
          value={timestampLocal}
          onChange={(e) => setTimestampLocal(e.target.value)}
        />
        <LoadingButton
          variant="text"
          loading={updatingClock}
          sx={{ ml: 2, textTransform: "none" }}
          onClick={handlePostTimestamp}
        >
          Update clocks
        </LoadingButton>
      </Box>
      </CardContent>
    </Card>
  );
}

function LeaderContainer({config}) {

  const [leaderHostname, setLeaderHostname] = React.useState(null)

  React.useEffect(()=>{
    if (config?.['cluster.topology']){
      setLeaderHostname(config['cluster.topology']['leader_hostname'])
    }
  })

  return (
    <React.Fragment>
      <Box>
        <Box sx={{ display: "flex", justifyContent: "space-between", mb: 1 }}>
          <Typography variant="h5" component="h2">
            <Box fontWeight="fontWeightBold">
              Leader
            </Box>
          </Typography>
          <Box sx={{display: "flex", flexDirection: "row", justifyContent: "flex-start", flexFlow: "wrap"}}>
            <ManageInventoryMenu/>
          </Box>
        </Box>
        <Divider sx={{marginTop: "0px", marginBottom: "15px"}} />

      </Box>
      <Grid container spacing={2} justifyContent="flex-start" alignItems="flex-start">
        <Grid
          container
          spacing={2}
          size={{
            md: 5,
            xs: 12,
            sm: 12
          }}>
          <Grid
            size={{
              xs: 12,
              sm: 12
            }}>
            <LeaderCard leaderHostname={leaderHostname}/>
          </Grid>
          <Grid
            size={{
              xs: 12,
              sm: 12
            }}>
            <LeaderJobs/>
          </Grid>
          <Grid
            size={{
              xs: 12,
              sm: 12
            }}>
            <ClusterClockCard leaderHostname={leaderHostname}/>
          </Grid>
        </Grid>

        <Grid
          container
          spacing={2}
          size={{
            md: 7,
            xs: 12,
            sm: 12
          }}>
          <Grid
            size={{
              xs: 12,
              sm: 12
            }}>
            <DirectoryNavigatorCard leaderHostname={leaderHostname}/>
          </Grid>
          <Grid
            size={{
              xs: 12,
              sm: 12
            }}>
            <LogTableByUnit experiment="$experiment" unit={leaderHostname} level="debug"/>
          </Grid>
        </Grid>
      </Grid>
    </React.Fragment>
  );
}

function Leader({title}) {
  const [config, setConfig] = React.useState({})

  React.useEffect(() => {
    document.title = title;
  }, [title]);

  React.useEffect(() => {
    getConfig(setConfig)
  }, []);


  return (
    <MQTTProvider name="leader" config={config}>
      <Grid container spacing={2}>
        <Grid
          size={{
            md: 12,
            xs: 12
          }}>
          <LeaderContainer config={config}/>
        </Grid>
      </Grid>
    </MQTTProvider>
  );
}

export default Leader;<|MERGE_RESOLUTION|>--- conflicted
+++ resolved
@@ -413,11 +413,7 @@
                 fontWeight: 500,
               }}
               gutterBottom>
-<<<<<<< HEAD
-              <PioreactorIconWithModel badgeContent={"◎"}  sx={{verticalAlign: "middle", mr: "3px", mb: "2px"}} />
-=======
               <PioreactorIconWithModel badgeContent={""} badgeColor="#fff2cc" sx={{verticalAlign: "middle", mr: "3px", mb: "2px"}} />
->>>>>>> 36b7ce81
               {unit}
             </Typography>
             <Tooltip title={indicatorLabel} placement="right">
