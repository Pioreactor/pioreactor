<<<<<<< HEAD
### 22.9.4
 - Bug fixes

### 22.9.3
 - temperature automation `silent` is now `only_record_ambient_temperature`.
 - using new RPi image from 2022-09-06.
 - Bug fixes
=======
### 22.9.3
 - temperature automation `silent` is now `only_record_ambient_temperature`.
 - using new RPi image from 2022-09-06.
 - fixes
>>>>>>> 90f1c6d7


### 22.9.2
 - added subcommands `display_current`, `change_current`, `list` to pump calibration
 - Pump calibration follows the same format as LED calibrations. Current calibrations can be replaced with previous.
 - Adding calibration curves to calibrations' `display_current`
 - `pio run export_experiment_data` now has an flag argument to partition csvs by unit.
 - pump calibrations are now keyed by `media`, `waste`, `alt_media` in storage `current_pump_calibrations`
 - Dosing automation have access to `latest_od` now.
 - Bump plotext.


### 22.9.1
 - `local_ac_hz` is now optional
 - maybe fix bugs for local AP
 - add retries for button detection


###  22.9.0
 - Stirring now has the ability to restart itself if it detects it has stalled.
 - od_normalization has been removed. Instead, there is a small routine `od_statistics` that is called by both `od_blank` and `growth_rate_calculating`. The latter also now stores the required od statistics to storage (previous it was the `od_normalization` job).
 - The LEDs in the pioreactor have been moved up 0.5mm.
 - Error-handling and user improvements to `pump_calibration`.
 - `pid_turbidostat` was removed, replaced with the simpler `turbidostat`.
 - Adding new table `pioreactor_unit_activity_data` that makes analysis much easier.
 - Adding new table `calibrations`.
 - New action `od_calibration` that easily allows you to add an OD600 calibration to your pioreactor. See docs: https://docs.pioreactor.com/user-guide/calibrate-od600
 - _paramiko_ library is no longer a dependency
 - in `growth_rate_calculating` job, `kalman_filter_outputs` is now included in `published_settings`
 - Fix bug that wasn't saving automation events to the database.
 - new function `voltage_in_aux` that measures what voltage is in the AUX.
 - `od_readings_raw` db table renamed to `od_readings`
 - `od_readings_raw.od_reading_v` renamed to `od_readings`
 - Changes to `structs.ODReadings` and `structs.ODReading`
 - Changes to where job `od_reading` publishes data in MQTT: now `.../od_reading/ods/` and `.../od_reading/od/<channel>`
 - Rename `latest_od` property in all automations to `latest_normalized_od`. Later we will introduce `latest_od` which refers to data directly from od_reading job.
 - `turbidostat` automation now accepts `target_normalized_od` instead of `target_od`. Likewise for `pid_morbidostat`.
 - new config option under `od_config`: `use_calibration` is a boolean to ask the od_reading job to use the current calibration or not.
 - `PIDTurbidostat` automation has been nuked completely.
 - New base background job, `BackgroundJobWithDodging`, that makes it easy to change an action during od reading

### 22.7.0
 - Subtle changes to how jobs disconnect and clean up. `job.set_state("disconnected")` won't clean up connections to loggers, MQTT, etc, but will signal to the app that it's no longer available to use.
 - In `config.ini`, `ir_intensity` -> `ir_led_intensity`
 - caches that keep state (like `led_locks`) now use absence and presence to determine state, instead of specific value in the cache.
 - `network.inventory` -> `cluster.inventory`
 - `network.topology` -> `cluster.topology`
 - sql table `experiments.timestamp` ->  `experiments.created_at`
 - sql table `pioreactor_unit_labels` has new column `created_at`
 - Added `TMPDIR` the env variables, which points to `/tmp/`
 - Aided development on Windows machines
 - Added new LED automation: `light_dark_cycle`. This allows for LEDs to follow a day/night cycle, at a specific LED intensity.
 - Leader now accesses other machines always using the `.local` TLD.
 - New config option `local_ac_hz`
 - New self-test routine that checks if the REF is in the correct PD channel.
 - IR REF now uses a moving average of the first few values, instead of only the initial value. This produces much more accurate normalization values.



### 22.6.0
 - You can now edit the config.ini without having to boot a Pioreactor. By adding a file called `config.ini` to the `boot` folder when the SD card is interested in a computer, the `/boot/config.ini` will be merged with the Pioreactor's `config.ini`. This is useful for changing settings before ever starting up your Pioreactor for the first time. See below.
 - `config.ini` is now the place where the local-access-point's SSID and passphrase are stored.
 - new `pio` command on leader: `pio discover-workers` returns a list of workers on the network (may be a superset of `inventory` in the config.ini)
 - new `pios` command on leader: `pios reboot`. Reboots all active workers in the cluster.
 - self-test tests run in parallel
 - Adding `NOTICE` log level, which will appear in the UI.
 - New schemas for `kalman_filter_outputs` and `od_blanks` tables in the db.

### 22.4.3
 - table `led_events` is renamed to `led_change_events`
 - automation events returned from `execute` are published to MQTT under the published setting `latest_event`
 - new tables `led_automation_events`, `dosing_automation_events`, `temperature_automation_events`
 - `pioreactor.automation.events.Event` renamed to `pioreactor.automation.events.AutomationEvent`. The have a second kwarg that accepts a dict of data (must be json-serializable).
 - new leader command `pios reboot`: reboot RPis on the network, optionally specific ones with `--unit` flag.
 - new CLI tool: `pio log -m <message>` which will post a message to the pioreactors logs (everywhere). Example: this is used internally after systemd finish to log to our system.

### 22.4.2
 - Added ability to add callbacks to ODReader. See `add_pre_read_callback` and `add_post_read_callback`.
 - Fix bug associated with user changes.
 - `pio logs` no longer uses MQTT. Also, it now prints their entire log file.
 - BETA: testing shipping with access-point capabilities. See docs.

### 22.4.1
 - Fix bug associated with user changes.

### 22.4.0
 - store more experiment metadata, like strain and media, in the database.
 - adding temporary labels of Pioreactors into the database in `pioreactor_unit_labels` table
 - renaming some tables, `alt_media_fraction` -> `alt_media_fractions`, `ir_led_intensity` -> `ir_led_intensities`
 - pumps now throw a `CalibrationError` exception if their calibration is not defined.
 - default user is no longer `pi`. It is now `pioreactor`. Any coded paths like `/home/pi/` should be updated to `home/pioreactor/`.
 - new image metadata file added to `home/pioreactor/.pioreactor/.image_metadata`


### 22.3.0
 - fixed memory leak in MQTT connections
 - better clean up after a job disconnects
 - If the temperature of the heating PCB gets too high, the automation switches to Silent (previously it did not switch at all.)
 - "datatype" field in `published_settings` is now used to cast before being given to `set_*` methods.
 - Internally, the repo uses the `msgspec` library for complex MQTT message validation. This also introduces the `pioreactor.structs` module which details the structure of the messages.
 - Name change: `DosingAutomation` -> `DosingAutomationJob`, `TemperatureAutomation` -> `TemperatureAutomationJob`, `LEDAutomation` -> `LEDAutomationJob`.
 - New json-encoded datatype for changing automations over MQTT: see `pioreactor.struct.Automation`
 - `pio run led_intensity` has new API: use the flags, ex: `--A 10.0`, to set the intensities on different channels.
 - `pioreactor.actions.led_intensity` has a new API that accepts the desired state as a dict.
 - pump actions are now under `pioreactor.actions.pump` instead of their own files.

### 22.2.0
 - Added more error codes for the ADC, network issues, and high temperature
 - Reduce chance of running multiple growth_rate_calculating jobs
 - Custom exceptions thrown in the Python software.
 - New checks for HAT being present, and Heating PCB being present, before a job is run (if required in the job).
 - QOL improvements to stirring calibration
 - Calibrations now store the data locally, alongside the calibration results, in the local storage.
 - New API in `DosingController` to add custom pumps
 - Some `job_name`s are disallowed to avoid MQTT conflicts
 - ADCReader now will estimate the local AC hertz to get a better OD reading signal.
 - Custom Python exceptions were introduced.
 - `pioreactor.hardware_mappings` is renamed to `pioreactor.hardware`
 - New `is_HAT_present` and `is_heating_pcb_present` functions
 - ErrorCodes is gone - use global variables in error_codes
 - Adding logic for 180° sensor to growth_rate_calculating
 - Pumps now have a state broadcast to MQTT, and thus can be "disconnected" over MQTT.
 - Improved the response time of stopping pumps from the web UI.


### 22.1.0
 - improved temperature-recording frequency (10m to 4m)
 - removed the PWM's DC maximum on the heating output.
 - New `pioreactor.version.hardware_verion` which reads from the HAT's EEPROM which version
   of board is being used.
 - removed PD channels 3 & 4.
 - `angle` column in `od_readings_raw` table in database is now an integer.



### 21.12.0
 - `pid_stable` automation renamed to `stable`
 - jobs can now publish to `pioreactor/<unit>/+/monitor/flicker_led_with_error_code/<error code>`
    to have the LED flash a specific error code.
 - fixed errors raised when not able to connect to leader's MQTT
 - improvements to error handling in monitor job.
 - replaced `turn_off_leds_temporarily` with the more useful and more general `change_leds_intensities_temporarily`
 - UX improvements to the `pump_calibration` action
 - improving \*-Controller jobs:
    - `automation` is now a dict attribute (json in MQTT)
    - `automation_name` is a new published_setting, with string. This is what is read from the UI.
    - CLI has a slightly changed API to pick the automation
  - `pio_jobs_running` renamed to `pio_processes_running`

### 21.11.1
 - a version cut to test building images

### 21.11.0
 - too much to list

### 21.5.1

 - New plugin architecture
 - New database tables: `od_reading_statistics`, `stirring_rates`
 - New `pio` commands: `install-plugin`, `uninstall-plugins`
 - improvements to `continous_cycle` dosing automation.
 - hardware based PWM available on pins 1 & 3.

### 21.5.0

 - IR LED now turns off between OD readings. This allows other LEDs to trigger and take readings.
 - Removed leader jobs `time_series_aggregating` and `log_aggregating`
 - `logs` table in database has more metadata
 - New Kalman filter algorithm that includes an acceleration term
 - New database table, `kalman_filter_outputs`, stores the output of the internal Kalman Filter.
 - workers report back to leader additional system information including available memory and CPU usage.
 - Added new temperature control and temperature automations for this app and to the UI.
 - Added undervoltage alerts to logging
 - Added initial version of a plugin system
 - `pio run-always` for jobs not tied to an experiment (monitor, watchdog, etc.)
 - faster database backup sync between Pioreactors
 - Ability to measure your blank vials is available using the `pio run od_blank`, and in the UI under "Calibrate"
 - Smarter algorithm for displaying time series in the UI
 - Log table only shows the past 24 hours of events.


### 21.3.18

 - new dosing automation: `continous_cycle`. Designed for using the Pioreactor as an inline sensor.
 - stirring can now be dynamically adjusted between OD readings, for improved mixing (and hence more oxygen transfer). See settings in UI.
 - custom timezone support is added in config.ini
 - `download_experiment_data` is now called `export_experiment_data` - this has been updated on the UI as well.
 - unpausing stirring will return the rate to the previous value, not necessarily the default value.

### 21.3.3
 - fix GPIO mappings
 - fix keyboard interrupts in pump actions
 - fix race conditions in MQTT disconnects
 - fixed a bug where a job's state would change to `lost` when another job (of the same type) would try to start.
 - in `ADCReader`, changed from windowed moving average to exp. moving average to be more sensitive to recent changes in signal.
 - Growth rate calculating is a bit more robust to i) users pausing the job to inspect the vial, and ii) to changing the stirring speed.
 - mDNS alias is now configurable via the config.ini, so users could have multiple clusters without domain aliases colliding in the DNS.
 - fixed GPIO mappings for PWM Amplifiers
 - `inventory` in config.ini is now called `cluster.inventory`
 - `ui.overview.rename` in config.ini is now called `ui.rename`

### 21.2.4
 - fixed reconnect issues when leader went offline and then online
 - pausing `dosing_control` now pauses sub jobs `dosing_automation`
 - renamed `_algorithm` to `_automation` everywhere.
 - ADC measurements are now run at exact time intervals (previously there was some drift). The `adc` job now publishes metadata about it's recording times.
 - Improved error handling in `od_reading`


### 21.2.3

 - The `logs` table in the database now contains, by default, all the DEBUG and up logs
 from all Pioreactors. It also has a new column to denote the software source of the log. A separate topic is now set up for the logging in the UI.
 - `pioreactor.local` is now the default URL of the PioreactorUI.
 - on Pioreactor install, a seed experiment is created so users aren't dropped into a "blank" UI.
 - `pubsub.subscribe_and_callback` can now filter retained messages.
 - "algorithms" is now called "automations" throughout
 - reduced the number of threads per job
 - new topic for raw ADC measurements: `pioreactor/<unit>/<experiment>/adc/<channel>`
 - improved MQTT QOS for important jobs


### 21.2.2

 - `pios sync` is now `pios upgrade`.
 - `pio upgrade` requires flags: `--app` and / or `--ui` to upgrade the PioreactorApp and PioreactorUI respectively.


### 21.2.1

 - new SQL tables: `led_events`, `led_algorithm_settings`
 - `dosing_algorithm_settings` has a new schema: a json blob to represent any editable settings.
 - new `pio` command: `pio run led_intensity`, ex: `pio run led_intensity --channel B intensity 50`
 - new `pio` command: `pio update` will update the software to the latest code on Github (later will be latest released version), and if possible, update the UI code as well.
 - new library dependency `DAC43608` that supports our LED driver.
 - config.ini now has abstracted any RaspberryPi pins: we only refer to the PCB labels now in config.ini
 - `pio kill` can accept multiple jobs, ex: `pio kill stirring od_reading`<|MERGE_RESOLUTION|>--- conflicted
+++ resolved
@@ -1,4 +1,3 @@
-<<<<<<< HEAD
 ### 22.9.4
  - Bug fixes
 
@@ -6,12 +5,7 @@
  - temperature automation `silent` is now `only_record_ambient_temperature`.
  - using new RPi image from 2022-09-06.
  - Bug fixes
-=======
-### 22.9.3
- - temperature automation `silent` is now `only_record_ambient_temperature`.
- - using new RPi image from 2022-09-06.
- - fixes
->>>>>>> 90f1c6d7
+
 
 
 ### 22.9.2
