# -*- coding: utf-8 -*-
from __future__ import annotations

import os

# Append ".dev" if a dev version
<<<<<<< HEAD
__version__ = "23.2.6"
=======
__version__ = "23.2.8"
>>>>>>> 7d658736


def _get_hardware_version() -> tuple[int, int] | tuple[int, int, str]:
    if os.environ.get("HARDWARE") is not None:
        # ex: > HARDWARE=1.1 pio ...
        return int(os.environ["HARDWARE"].split(".")[0]), int(os.environ["HARDWARE"].split(".")[1])

    try:
        # check version in /proc/device-tree/hat/
        with open("/proc/device-tree/hat/product_ver", "r") as f:
            text = f.read().rstrip("\x00")
            return (int(text[-2]), int(text[-1]))
    except FileNotFoundError:
        # no eeprom? Probably the first dev boards, or testing env, or EEPROM not written.
        return (0, 0)


def _get_serial_number() -> str:
    try:
        # check version in /proc/device-tree/hat/
        with open("/proc/device-tree/hat/uuid", "r") as f:
            text = f.read().rstrip("\x00")
            return text
    except FileNotFoundError:
        # no eeprom? Probably the first dev boards, or testing env, or EEPROM not written.
        return "00000000-0000-0000-0000-000000000000"


def get_firmware_version() -> tuple[int, ...]:
    if os.environ.get("FIRMWARE") is not None:
        # ex: > FIRMWARE=1.1 pio ...
        return tuple(int(_) for _ in os.environ["FIRMWARE"].split("."))

    if hardware_version_info >= (1, 1):

        import busio  # type: ignore
        from pioreactor.hardware import SCL, SDA, ADC

        i2c = busio.I2C(SCL, SDA)
        result = bytearray(2)
        i2c.writeto_then_readfrom(ADC, bytes([0x08]), result)
        return result[0], result[1]

    else:
        return (0, 0)


def tuple_to_text(t: tuple) -> str:
    return ".".join(map(str, t))


def safe_int(s):
    try:
        return int(s)
    except ValueError:
        return s


hardware_version_info = _get_hardware_version()
software_version_info = tuple(safe_int(c) for c in __version__.split("."))
serial_number = _get_serial_number()<|MERGE_RESOLUTION|>--- conflicted
+++ resolved
@@ -4,11 +4,7 @@
 import os
 
 # Append ".dev" if a dev version
-<<<<<<< HEAD
-__version__ = "23.2.6"
-=======
 __version__ = "23.2.8"
->>>>>>> 7d658736
 
 
 def _get_hardware_version() -> tuple[int, int] | tuple[int, int, str]:
