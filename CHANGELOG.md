--- conflicted
+++ resolved
@@ -1,8 +1,5 @@
 ### Upcoming
 
-<<<<<<< HEAD
- - import system files
-=======
   - `pioreactor.hardware`: reworked GPIO, PWM, and I2C configuration to load from layered YAML mods so new HAT+model combinations can be described without code changes. See new ~/.pioreactor/hardware directories.
   - `pioreactor.hardware`: constants are now resolved lazily through accessor functions (e.g., determine_gpiochip(), get_pwm_to_pin_map()); direct module constants remain as deprecated shims that emit warnings and cache the first look-up.
   - export images (PNGs and SVGs) of the Overview's and Calibrations' charts.
@@ -43,9 +40,6 @@
     ]
     return {"plugins": details}
 ```
-
-
->>>>>>> 36b7ce81
 
 ### 25.9.18
 
