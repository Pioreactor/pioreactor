--- conflicted
+++ resolved
@@ -84,6 +84,7 @@
 from pioreactor.version import hardware_version_info
 from pioreactor.version import rpi_version_info
 from pioreactor.whoami import is_testing_env
+from pioreactor.whoami import get_pioreactor_model
 
 ## All GPIO pins below are BCM numbered
 
@@ -164,13 +165,9 @@
 PCB_BUTTON_PIN: pt.GpioPin = int(_gpio_cfg["pcb_button_pin"])
 HALL_SENSOR_PIN: pt.GpioPin = int(_gpio_cfg["hall_sensor_pin"])
 
-<<<<<<< HEAD
 _temp_cfg = get_layered_mod_config("temp")
 TEMP_ADDRESS = int(_temp_cfg["address"])
 TEMP = TEMP_ADDRESS  # bc
-=======
-od_optics_setup = environ.get("OPTICS_MOD", "on_board")
->>>>>>> a156b21c
 
 
 class ADCCurrier:
@@ -198,20 +195,13 @@
     def __repr__(self) -> str:
         return f"ADCCurrier(adc_driver={self.adc_driver.__name__}, i2c_address={hex(self.i2c_address)}, adc_channel={self.adc_channel})"
 
-<<<<<<< HEAD
+
 _ADC_DRIVER_LUT: dict[str, type[adcs._I2C_ADC]] = {
     "ads1115": adcs.ADS1115_ADC,
     "ads1114": adcs.ADS1114_ADC,
     "pico": adcs.Pico_ADC,
 }
 
-=======
-
-ADCs: dict[str, ADCCurrier] = {}
-if od_optics_setup == "eye_spy":
-    ADCs["pd1"] = ADCCurrier(adcs.ADS1114_ADC, 0x48, 0)
-    ADCs["pd2"] = ADCCurrier(adcs.ADS1114_ADC, 0x49, 0)
->>>>>>> a156b21c
 
 def _build_adc_currier_from_cfg(entry: dict[str, Any], context_key: str) -> ADCCurrier:
     try:
@@ -236,27 +226,14 @@
     if key in _adc_cfg:
         ADCs[key] = _build_adc_currier_from_cfg(_adc_cfg[key], key)
     else:
-<<<<<<< HEAD
         raise exc.HardwareNotFoundError(
             f"Missing adc configuration for '{key}'. Ensure hardware/models/<model>/<version>/adc.yaml or overlays provide it."
         )
-=======
-        ADCs["pd1"] = ADCCurrier(adcs.Pico_ADC, 0x2C, 2)
-        ADCs["pd2"] = ADCCurrier(adcs.Pico_ADC, 0x2C, 3)
-else:
-    raise exc.HardwareNotFoundError()
-
-if hardware_version_info <= (1, 0):
-    ADCs["aux"] = ADCCurrier(adcs.ADS1115_ADC, 0x48, 3)
-    ADCs["version"] = ADCCurrier(adcs.ADS1115_ADC, 0x48, 2)
-else:
-    ADCs["aux"] = ADCCurrier(adcs.Pico_ADC, 0x2C, 1)
-    ADCs["version"] = ADCCurrier(adcs.Pico_ADC, 0x2C, 0)
->>>>>>> a156b21c
 
 
 _dac_cfg = get_layered_mod_config("dac")
 DAC_ADDRESS = int(_dac_cfg["address"])
+
 DAC = DAC_ADDRESS  # bc
 
 
