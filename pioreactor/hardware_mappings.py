# -*- coding: utf-8 -*-
from pioreactor.version import hardware_version_info

# All GPIO pins below are BCM numbered

PWM_TO_PIN = {
    # map between PCB labels and GPIO pins
    1: 6 if hardware_version_info == (0, 0) else 17,
    2: 13,  # hardware PWM1 available
    3: 16,
    4: 12,  # hardware PWM0 available
    5: 18,  # dedicated to heater
}

# led and button GPIO pins
PCB_LED_PIN = 23
PCB_BUTTON_PIN = 24

# hall sensor
HALL_SENSOR_PIN = 25
<<<<<<< HEAD

# Heater PWM
HEATER_PWM_TO_PIN = 5
=======
>>>>>>> 0c816ace

# I2C GPIO pins
SDA = 2
SCL = 3


# I2C channels used
ADC = hex(72)  # 0x48
DAC = hex(73)  # 0x49
TEMP = hex(79)  # 0x4f<|MERGE_RESOLUTION|>--- conflicted
+++ resolved
@@ -18,12 +18,10 @@
 
 # hall sensor
 HALL_SENSOR_PIN = 25
-<<<<<<< HEAD
 
 # Heater PWM
 HEATER_PWM_TO_PIN = 5
-=======
->>>>>>> 0c816ace
+
 
 # I2C GPIO pins
 SDA = 2
