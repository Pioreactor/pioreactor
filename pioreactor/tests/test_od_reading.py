# -*- coding: utf-8 -*-
# test_od_reading.py
from __future__ import annotations

import time

import numpy as np
import pytest
from msgspec.json import encode

from pioreactor import exc
from pioreactor import structs
from pioreactor.background_jobs.od_reading import ADCReader
from pioreactor.background_jobs.od_reading import CachedCalibrationTransformer
from pioreactor.background_jobs.od_reading import NullCalibrationTransformer
from pioreactor.background_jobs.od_reading import ODReader
from pioreactor.background_jobs.od_reading import start_od_reading
from pioreactor.pubsub import collect_all_logs_of_level
from pioreactor.utils import local_persistant_storage
from pioreactor.whoami import get_unit_name


def pause(n=1) -> None:
    time.sleep(n * 0.25)


def test_sin_regression_exactly() -> None:

    freq = 60
    x = [i / 25 for i in range(25)]
    y = [10 + 2 * np.sin(freq * 2 * np.pi * _x) + 0.1 * np.random.randn() for _x in x]

    adc_reader = ADCReader(channels=[])

    (C, A, phi), _ = adc_reader.sin_regression_with_known_freq(x, y, freq)
    assert isinstance(A, float)
    assert isinstance(phi, float)
    assert np.abs(C - 10) < 0.1
    assert np.abs(A - 2) < 0.1
    assert np.abs(phi - 0) < 0.1

    freq = 50
    # interestingly, if I used i/25, I get a matrix inversion problem, likely because 25 | 50. This shows the importance of adding a small jitter.
    x = [(i / 25 + 0.001 * (i * 0.618034) % 1) for i in range(25)]
    y = [10 + 2 * np.sin(freq * 2 * np.pi * _x) + 0.1 * np.random.randn() for _x in x]

    adc_reader = ADCReader(channels=[])

    (C, A, phi), _ = adc_reader.sin_regression_with_known_freq(x, y, freq)
    assert isinstance(A, float)
    assert isinstance(phi, float)
    assert np.abs(C - 10) < 0.1
    assert np.abs(A - 2) < 0.1
    assert np.abs(phi - 0) < 0.1


def test_sin_regression_all_zeros_should_return_zeros() -> None:
    import numpy as np

    with np.errstate(all="raise"):
        adc_reader = ADCReader(channels=[])

        (C, A, phi), AIC = adc_reader.sin_regression_with_known_freq(
            [i / 25 for i in range(25)], [0] * 25, 60
        )
        assert C == 0
        assert A == 0
        assert np.isinf(AIC)


def test_sin_regression_constant_should_return_constant() -> None:

    adc_reader = ADCReader(channels=[])

    (C, A, phi), _ = adc_reader.sin_regression_with_known_freq(
        [i / 25 for i in range(25)], [1.0] * 25, 60
    )
    assert C == 1.0
    assert abs(A - 0.0) < 1e-10  # type: ignore


def test_sin_regression_with_linear_change_should_return_close_to_mean() -> None:

    adc_reader = ADCReader(channels=[])

    y = [i for i in range(25)]

    (C, A, phi), _ = adc_reader.sin_regression_with_known_freq([i / 25 for i in range(25)], y, 60)
    assert np.abs(C - np.mean(y)) < 0.001


def test_sin_regression_with_slightly_lower_frequency() -> None:
    # https://electronics.stackexchange.com/questions/57878/how-precise-is-the-frequency-of-the-ac-electricity-network
    actual_freq = 59.5

    x = [i / 25 for i in range(25)]
    y = [10 + np.sin(actual_freq * 2 * np.pi * _x) + 0.1 * np.random.randn() for _x in x]

    adc_reader = ADCReader(channels=[])

    (C, A, phi), _ = adc_reader.sin_regression_with_known_freq(x, y, 60)
    assert np.abs(C - 10) < 0.1


def test_sin_regression_with_slightly_higher_frequency_but_correct_freq_has_better_fit() -> None:
    # https://electronics.stackexchange.com/questions/57878/how-precise-is-the-frequency-of-the-ac-electricity-network
    actual_freq = 60.5

    x = [i / 25 for i in range(25)]
    y = [10 + np.sin(actual_freq * 2 * np.pi * _x) + 0.1 * np.random.randn() for _x in x]

    adc_reader = ADCReader(channels=[])

    (C_60, A, phi), aic_60 = adc_reader.sin_regression_with_known_freq(x, y, 60)
    assert np.abs(C_60 - 10) < 0.1

    (C_61, A, phi), aic_61 = adc_reader.sin_regression_with_known_freq(x, y, actual_freq)
    assert aic_61 < aic_60  # lower is better


def test_sin_regression_with_strong_penalizer() -> None:

    adc_reader = ADCReader(channels=[])

    (C, A, phi), _ = adc_reader.sin_regression_with_known_freq(
        [i / 25 for i in range(25)], [100] * 25, 60, prior_C=125, penalizer_C=1_000_000
    )
    assert abs(C - 125) < 0.01


def test_ADC_picks_to_correct_freq() -> None:

    actual_freq = 50.0

    x = [i / 25 + 0.005 * np.random.randn() for i in range(25)]
    y = [10 + np.sin(actual_freq * 2 * np.pi * _x) + 0.1 * np.random.randn() for _x in x]

    adc_reader = ADCReader(channels=["1"])

    best_freq = adc_reader.determine_most_appropriate_AC_hz({"1": x}, {"1": y})
    assert best_freq == actual_freq

    actual_freq = 60.0

    x = [i / 25 + 0.005 * np.random.randn() for i in range(25)]
    y = [2 + np.sin(actual_freq * 2 * np.pi * _x) + 0.1 * np.random.randn() for _x in x]

    adc_reader = ADCReader(channels=["1"])

    best_freq = adc_reader.determine_most_appropriate_AC_hz({"1": x}, {"1": y})
    assert best_freq == actual_freq


def test_ADC_picks_to_correct_freq_even_if_slight_noise_in_freq() -> None:

    actual_freq = 50.0

    x = [i / 25 + 0.005 * np.random.randn() for i in range(25)]
    y = [10 + np.sin((actual_freq + 0.2) * 2 * np.pi * _x) + 0.1 * np.random.randn() for _x in x]

    adc_reader = ADCReader(channels=["1"])

    best_freq = adc_reader.determine_most_appropriate_AC_hz({"1": x}, {"1": y})
    assert best_freq == actual_freq


def test_error_thrown_if_wrong_angle() -> None:
    with pytest.raises(ValueError):
        start_od_reading("100", "135", fake_data=True, experiment="test_error_thrown_if_wrong_angle")  # type: ignore

    with pytest.raises(ValueError):
        start_od_reading("100", None, fake_data=True, experiment="test_error_thrown_if_wrong_angle")  # type: ignore

    with pytest.raises(ValueError):
        start_od_reading("135", "99", fake_data=True, experiment="test_error_thrown_if_wrong_angle")  # type: ignore

    with pytest.raises(ValueError):
        start_od_reading("100", "REF", fake_data=True, experiment="test_error_thrown_if_wrong_angle")  # type: ignore

    st = start_od_reading(
        "135", "90", fake_data=True, experiment="test_error_thrown_if_wrong_angle"
    )
    st.clean_up()


def test_sin_regression_penalizer_C_is_independent_of_scale_of_observed_values() -> None:

    freq = 60
    C_True = 10
    x = [i / 25 for i in range(25)]
    y = [C_True + 2 * np.sin(freq * 2 * np.pi * _x) + 0.1 * np.random.randn() for _x in x]

    adc_reader = ADCReader(channels=[])

    (C, A, phi), _ = adc_reader.sin_regression_with_known_freq(
        x, y, freq, prior_C=12, penalizer_C=10.0
    )
    ratio = C / C_True

    # scale everything by 10
    factor = 10
    y = [factor * y_ for y_ in y]

    adc_reader = ADCReader(channels=[])

    (C, A, phi), _ = adc_reader.sin_regression_with_known_freq(
        x, y, freq, prior_C=factor * 12, penalizer_C=10.0
    )
    assert np.abs(C / (factor * C_True) - ratio) < 0.01


def test_sin_regression_all_negative() -> None:

    freq = 60
    x = [i / 25 for i in range(25)]
    y = [-2 for _x in x]

    adc_reader = ADCReader(channels=[])

    (C, A, phi), AIC = adc_reader.sin_regression_with_known_freq(x, y, freq)
    assert C == -2
    assert AIC == float("inf")


def test_simple_API() -> None:
    od_job = start_od_reading("90", "REF", interval=100_000, fake_data=True, use_calibration=False)

    for led_int in range(5, 70, 15):
        time.sleep(2)
        od_job.ir_led_intensity = led_int
        od_job.start_ir_led()
        assert od_job.ir_led_intensity == led_int
        results = od_job.record_from_adc()
        assert list(results.ods.keys()) == ["1"]

    od_job.clean_up()


def test_ability_to_be_iterated() -> None:
    od_stream = start_od_reading(
        "90",
        "REF",
        interval=1.0,
        fake_data=True,
        experiment="test_ability_to_be_iterated",
        use_calibration=False,
    )
    results = []

    for i, reading in enumerate(od_stream):
        results.append(reading)
        if i == 5:
            break

    assert len(results) > 0
    assert results[0].timestamp < results[1].timestamp < results[2].timestamp
    od_stream.clean_up()


def test_add_pre_read_callback() -> None:
    def cb(od_job):
        od_job.ir_led_intensity = 15

    ODReader.add_pre_read_callback(cb)

    od = start_od_reading("45", "REF", interval=1, fake_data=True, use_calibration=False)
    pause()
    pause()
    pause()
    pause()
    assert od.ir_led_intensity == 15
    od.clean_up()

    # clear it again.
    ODReader._pre_read.clear()


def test_add_post_read_callback() -> None:
    def cb(od_job, batched_readings, *args):
        od_job.logger.critical("is lunch ready?")

    ODReader.add_post_read_callback(cb)

    with collect_all_logs_of_level(
        "CRITICAL", experiment="test_add_post_read_callback", unit="test"
    ) as bucket:
        od = start_od_reading(
            "45",
            "REF",
            interval=1,
            fake_data=True,
            experiment="test_add_post_read_callback",
            unit="test",
            use_calibration=False,
        )
        pause(25)
        od.clean_up()
        assert len(bucket) > 0

    # clear it again.
    ODReader._post_read.clear()


def test_outliers_are_removed_in_sin_regression() -> None:

    freq = 60
    x = [
        6.973999552428722e-05,
        0.03355777799151838,
        0.06766039799549617,
        0.1013846330170054,
        0.13573287799954414,
        0.1696973209909629,
        0.2032879629987292,
        0.23748631199123338,
        0.27130481801577844,
        0.3057407700107433,
        0.33978755699354224,
        0.373446949000936,
        0.40773284900933504,
        0.4416320839955006,
        0.4753085080010351,
        0.5095541480113752,
        0.5434022890112828,
        0.5778828249895014,
        0.6119594550109468,
        0.6456623889971524,
        0.679938810004387,
        0.7139212219917681,
        0.7484785279957578,
        0.7826525020063855,
        0.8165176229958888,
    ]
    adc_reader = ADCReader(channels=[])

    y_with_outlier = [
        11321,
        249,
        180,
        123,
        160,
        125,
        59,
        96,
        105,
        177,
        213,
        184,
        237,
        264,
        304,
        325,
        295,
        307,
        295,
        396,
        336,
        252,
        207,
        118,
        100,
    ]
    (C1, A, phi), _ = adc_reader.sin_regression_with_known_freq(list(x), y_with_outlier, freq)

    y_without_outlier = [
        211,
        249,
        180,
        123,
        160,
        125,
        59,
        96,
        105,
        177,
        213,
        184,
        237,
        264,
        304,
        325,
        295,
        307,
        295,
        396,
        336,
        252,
        207,
        118,
        100,
    ]
    (C2, A, phi), _ = adc_reader.sin_regression_with_known_freq(list(x), y_without_outlier, freq)

    assert np.abs(C1 - C2) < 5


def test_calibration_not_requested():
    with start_od_reading("90", "REF", interval=None, fake_data=True, use_calibration=False) as od:
        assert isinstance(od.calibration_transformer, NullCalibrationTransformer)
        assert od.calibration_transformer({"2": 0.1}) == {"2": 0.1}
        assert od.calibration_transformer({"2": 0.5, "1": 0.0}) == {"2": 0.5, "1": 0.0}


def test_calibration_not_present():

    with local_persistant_storage("current_od_calibration") as c:
        if "90" in c:
            del c["90"]

    with start_od_reading("90", "REF", interval=None, fake_data=True, use_calibration=True) as od:
        assert isinstance(od.calibration_transformer, CachedCalibrationTransformer)
        assert len(od.calibration_transformer.models) == 0


def test_calibration_simple_linear_calibration():
    experiment = "test_calibration_simple_linear_calibration"

    with local_persistant_storage("current_od_calibration") as c:
        c["90"] = encode(
            structs.OD90Calibration(
                timestamp="2022-01-01",
                curve_type="poly",
                curve_data_=[2.0, 0.0],
                name="linear",
                maximum_od600=2.0,
                minimum_od600=0.0,
                ir_led_intensity=90.0,
                angle="90",
                minimum_voltage=0.0,
                maximum_voltage=1.0,
                voltages=[],
                inferred_od600s=[],
                pd_channel="2",
            )
        )

    with start_od_reading(
        "REF",
        "90",
        interval=None,
        fake_data=True,
        experiment=experiment,
        unit=get_unit_name(),
        use_calibration=True,
    ) as od:
        assert isinstance(od.calibration_transformer, CachedCalibrationTransformer)

        voltage = 0.0
        assert od.calibration_transformer.models["2"](voltage) == (voltage - 0) / 2

        voltage = 0.5
        assert od.calibration_transformer.models["2"](voltage) == (voltage - 0) / 2

        with collect_all_logs_of_level("debug", unit=get_unit_name(), experiment="+") as bucket:
            voltage = 10.0
            pause()
            pause()
            pause()
            assert od.calibration_transformer.models["2"](voltage) == 2.0
            pause()
            pause()
            pause()
            assert "suggested" in bucket[0]["message"]

    with local_persistant_storage("current_od_calibration") as c:
        del c["90"]


def test_calibration_simple_linear_calibration_negative_slope():
    experiment = "test_calibration_simple_linear_calibration_negative_slope"

    with local_persistant_storage("current_od_calibration") as c:
        c["90"] = encode(
            structs.OD90Calibration(
                timestamp="2022-01-01",
                curve_type="poly",
                curve_data_=[-0.1, 2],
                name="linear",
                maximum_od600=20.0,
                minimum_od600=0.0,
                ir_led_intensity=90.0,
                angle="90",
                minimum_voltage=0.0,
                maximum_voltage=2.0,
                voltages=[],
                inferred_od600s=[],
                pd_channel="2",
            )
        )

    with start_od_reading(
        "REF", "90", interval=None, fake_data=True, experiment=experiment, unit=get_unit_name()
    ) as od:
        assert isinstance(od.calibration_transformer, CachedCalibrationTransformer)

        voltage = 0.0
        assert od.calibration_transformer.models["2"](voltage) == (voltage - 2) / (-0.1)

        voltage = 0.5
        assert od.calibration_transformer.models["2"](voltage) == (voltage - 2) / (-0.1)

        with collect_all_logs_of_level("debug", unit=get_unit_name(), experiment="+") as bucket:
            voltage = 12.0
            assert voltage > 2.0

            pause()
            assert od.calibration_transformer.models["2"](voltage) == 20.0
            pause()
            pause()
            assert "suggested" in bucket[0]["message"]
    with local_persistant_storage("current_od_calibration") as c:
        del c["90"]


def test_calibration_simple_quadratic_calibration():
    experiment = "test_calibration_simple_quadratic_calibration"

    with local_persistant_storage("current_od_calibration") as c:
        c["90"] = encode(
            structs.OD90Calibration(
                timestamp="2022-01-01",
                curve_type="poly",
                curve_data_=[1.0, 0, -0.1],
                name="quad_test",
                maximum_od600=2.0,
                minimum_od600=0.0,
                ir_led_intensity=90.0,
                angle="90",
                minimum_voltage=0.0,
                maximum_voltage=1.0,
                voltages=[],
                inferred_od600s=[],
                pd_channel="2",
            )
        )

    with start_od_reading(
        "REF", "90", interval=None, fake_data=True, experiment=experiment, unit=get_unit_name()
    ) as od:
        assert isinstance(od.calibration_transformer, CachedCalibrationTransformer)
        x = 0.5
        assert abs(od.calibration_transformer.models["2"](x) - np.sqrt(3 / 5)) < 0.001
<<<<<<< HEAD
    with local_persistant_storage("current_od_calibration") as c:
        del c["90"]
=======
>>>>>>> 90f1c6d7


def test_calibration_multi_modal():
    experiment = "test_calibration_multi_modal"
    # note: not a realistic calibration curve, using only because it's unimodal
    poly = [0.2983, -0.585, 0.146, 0.261, 0.0]  # unimodal, peak near ~(0.74, 0.120)

    with local_persistant_storage("current_od_calibration") as c:
        c["90"] = encode(
            structs.OD90Calibration(
                timestamp="2022-01-01",
                curve_type="poly",
                curve_data_=poly,
                name="multi_test",
                maximum_od600=2.0,
                minimum_od600=0.0,
                ir_led_intensity=90.0,
                angle="90",
                minimum_voltage=0.0,
                maximum_voltage=1.0,
                voltages=[],
                inferred_od600s=[],
                pd_channel="2",
            )
        )

    with start_od_reading("REF", "90", interval=None, fake_data=True, experiment=experiment) as od:
        assert isinstance(od.calibration_transformer, CachedCalibrationTransformer)
        for i in range(0, 1000):

            voltage = np.polyval(poly, i / 1000)
            print(voltage, od.calibration_transformer.models["2"](voltage))
<<<<<<< HEAD

    with local_persistant_storage("current_od_calibration") as c:
        del c["90"]
=======
>>>>>>> 90f1c6d7


def test_calibration_errors_when_ir_led_differs():

    experiment = "test_calibration_errors_when_ir_led_differs"

    with local_persistant_storage("current_od_calibration") as c:
        c["90"] = encode(
            structs.OD90Calibration(
                timestamp="2022-01-01",
                curve_type="poly",
                curve_data_=[1.0, 0, -0.1],
                name="quad_test",
                maximum_od600=2.0,
                minimum_od600=0.0,
                ir_led_intensity=50.0,
                angle="90",
                minimum_voltage=0.0,
                maximum_voltage=1.0,
                voltages=[],
                inferred_od600s=[],
                pd_channel="2",
            )
        )

    with pytest.raises(exc.CalibrationError) as error:
        with start_od_reading("REF", "90", interval=1, fake_data=True, experiment=experiment):
<<<<<<< HEAD
            pass
    assert "LED intensity" in str(error.value)

    with local_persistant_storage("current_od_calibration") as c:
        del c["90"]


def test_calibration_errors_when_pd_channel_differs():

    experiment = "test_calibration_errors_when_pd_channel_differs"

    with local_persistant_storage("current_od_calibration") as c:
        c["90"] = encode(
            structs.OD90Calibration(
                timestamp="2022-01-01",
                curve_type="poly",
                curve_data_=[1.0, 0, -0.1],
                name="quad_test",
                maximum_od600=2.0,
                minimum_od600=0.0,
                ir_led_intensity=90.0,
                angle="90",
                minimum_voltage=0.0,
                maximum_voltage=1.0,
                voltages=[],
                inferred_od600s=[],
                pd_channel="2",
            )
        )

    with pytest.raises(exc.CalibrationError) as error:
        with start_od_reading("90", "REF", interval=1, fake_data=True, experiment=experiment):
=======
>>>>>>> 90f1c6d7
            pass
    assert "LED intensity" in str(error.value)

    assert "channel" in str(error.value)
    with local_persistant_storage("current_od_calibration") as c:
        del c["90"]


def test_calibration_errors_when_pd_channel_differs():

    experiment = "test_calibration_errors_when_pd_channel_differs"

    with local_persistant_storage("current_od_calibration") as c:
        c["90"] = encode(
            structs.OD90Calibration(
                timestamp="2022-01-01",
                curve_type="poly",
                curve_data_=[1.0, 0, -0.1],
                name="quad_test",
                maximum_od600=2.0,
                minimum_od600=0.0,
                ir_led_intensity=90.0,
                angle="90",
                minimum_voltage=0.0,
                maximum_voltage=1.0,
                voltages=[],
                inferred_od600s=[],
                pd_channel="2",
            )
        )

    with pytest.raises(exc.CalibrationError) as error:
        with start_od_reading("90", "REF", interval=1, fake_data=True, experiment=experiment):
            pass

    assert "channel" in str(error.value)<|MERGE_RESOLUTION|>--- conflicted
+++ resolved
@@ -540,11 +540,9 @@
         assert isinstance(od.calibration_transformer, CachedCalibrationTransformer)
         x = 0.5
         assert abs(od.calibration_transformer.models["2"](x) - np.sqrt(3 / 5)) < 0.001
-<<<<<<< HEAD
     with local_persistant_storage("current_od_calibration") as c:
         del c["90"]
-=======
->>>>>>> 90f1c6d7
+
 
 
 def test_calibration_multi_modal():
@@ -577,12 +575,10 @@
 
             voltage = np.polyval(poly, i / 1000)
             print(voltage, od.calibration_transformer.models["2"](voltage))
-<<<<<<< HEAD
 
     with local_persistant_storage("current_od_calibration") as c:
         del c["90"]
-=======
->>>>>>> 90f1c6d7
+
 
 
 def test_calibration_errors_when_ir_led_differs():
@@ -610,7 +606,6 @@
 
     with pytest.raises(exc.CalibrationError) as error:
         with start_od_reading("REF", "90", interval=1, fake_data=True, experiment=experiment):
-<<<<<<< HEAD
             pass
     assert "LED intensity" in str(error.value)
 
@@ -643,8 +638,6 @@
 
     with pytest.raises(exc.CalibrationError) as error:
         with start_od_reading("90", "REF", interval=1, fake_data=True, experiment=experiment):
-=======
->>>>>>> 90f1c6d7
             pass
     assert "LED intensity" in str(error.value)
 
