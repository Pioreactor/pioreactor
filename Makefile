# ──────────────────────────────────────────────────────────
# Pioreactor mono-repo – development helpers (stage 1)
#  * Python 3.11   (core + Flask API)
#  * Node 20       (React frontend)
#  * Docker        (optional dev stack: mosquitto, sqlite viewer, etc.)
#
# USAGE:  make <target>
# List targets:  make help
# ──────────────────────────────────────────────────────────

# --- configurable knobs -------------------------------------------------------

PYTHON       ?= python3.13
VENV_DIR     ?= .venv
PIP_FLAGS    ?=
NODE_DIR     ?= frontend
API_DIR      ?= core/pioreactor/web
CORE_DIR     ?= core

# environment variables expected to come from .envrc or elsewhere
ENV_REQUIRED ?= GLOBAL_CONFIG DOT_PIOREACTOR RUN_PIOREACTOR PLUGINS_DEV PIO_EXECUTABLE PIOS_EXECUTABLE HARDWARE FIRMWARE BLINKA_FORCECHIP BLINKA_FORCEBOARD MODEL_NAME MODEL_VERSION

# --- internal helpers ---------------------------------------------------------
ACTIVATE = . $(VENV_DIR)/bin/activate
define newline


endef

# --- meta ---------------------------------------------------------------------
.PHONY: help
help:  ## Show this message
	@-$(MAKE) --no-print-directory check-env
	@awk -F':.*?## ' '/^[a-zA-Z0-9_-]+:.*?## /{printf " \033[36m%-18s\033[0m %s\n",$$1,$$2}' $(MAKEFILE_LIST)

.PHONY: check-env
check-env:  ## Verify required environment variables are loaded
	@if [ ! -f .envrc ]; then \
		echo ".envrc not found - skipping environment verification."; \
		exit 0; \
	fi; \
	missing=""; \
	for var in $(ENV_REQUIRED); do \
		if ! printenv $$var >/dev/null 2>&1; then \
			missing="$$missing $$var"; \
		fi; \
	done; \
	if [ -n "$$missing" ]; then \
		echo "Missing environment variables:"; \
		for var in $$missing; do \
			echo "  - $$var"; \
		done; \
		echo "Run 'direnv allow' (or equivalent) to load variables from .envrc"; \
		exit 1; \
	else \
		echo "All required environment variables are present."; \
	fi

# --- environment --------------------------------------------------------------
$(VENV_DIR)/bin/activate:  ## Create virtual env + core tooling
	@echo ">> Creating virtual env in $(VENV_DIR)"
	@$(PYTHON) -m venv $(VENV_DIR)
	@$(ACTIVATE) && pip install -U pip wheel $(PIP_FLAGS)$(newline)
	@touch $@

venv: $(VENV_DIR)/bin/activate  ## Alias – ensure venv exists

install: venv  ## Install *all* python dependencies
	@$(ACTIVATE) && pip install -r requirements/requirements_dev.txt -r requirements/requirements.txt  -e core/ $(PIP_FLAGS)

node_modules/.installed: $(NODE_DIR)/package.json  ## Install Node deps
	cd $(NODE_DIR) && npm ci
	@date > $@

frontend-install: node_modules/.installed ## Alias

# --- quality gates ------------------------------------------------------------

precommit: venv ## Run pre-commit on all files
	@$(ACTIVATE) && pre-commit run --all-files

# --- test ---------------------------------------------------------------------
test: venv  ## Run all pytest suites
	@$(ACTIVATE) && pytest --rootdir=. $(CORE_DIR)/tests --timeout 600 --random-order --durations 15  --random-order-bucket=module --random-order-seed=904213 -vv

core-test: venv  ## Backend tests only
	@$(ACTIVATE) && pytest --rootdir=. $(CORE_DIR)/tests --timeout 600 --random-order --durations 15 --random-order-bucket=module --random-order-seed=904213 --ignore=$(CORE_DIR)/tests/web --ignore=$(CORE_DIR)/tests/test_monitor.py -vv

web-test: venv  ## API (Flask) tests only
	@$(ACTIVATE) && pytest --rootdir=. $(CORE_DIR)/tests/web/ --timeout 600 --random-order --durations 15 -vv

# --- build --------------------------------------------------------------------
wheel: venv  ## Build core wheel (stage 1 artifact)
	cd $(CORE_DIR) && $(ACTIVATE) && python -m build

frontend-build:
	cd $(NODE_DIR) && npm run build

# --- live dev servers ---------------------------------------------------------
web-dev: venv  ## Run Flask API on 127.0.0.1:5000
	@FLASK_ENV=development $(ACTIVATE) && cd $(API_DIR) && python3 -m flask --app app run -p 4999 --debug

frontend-dev:  ## Run React dev server on :3000
	cd $(NODE_DIR) && npm start

# --- background task queue ----------------------------------------------------
huey-dev: venv  ## Run the Huey consumer with sensible dev flags
	@$(ACTIVATE) && cd $(API_DIR) && \
<<<<<<< HEAD
	huey_consumer pioreactorui.tasks.huey -n -b 1.001 -w 10 -f -C -d 0.05 --verbose
=======
	huey_consumer pioreactor.web.tasks.huey -n -b 1.001 -w 10 -f -C -d 0.05
>>>>>>> 36b7ce81

# --- clean-up -----------------------------------------------------------------
clean:  ## Delete bytecode, build artefacts, node deps
	rm -rf $(VENV_DIR) dist/ build/ *.egg-info
	find . -name '__pycache__' -exec rm -rf {} +
	rm -rf $(NODE_DIR)/build node_modules .pytest_cache

reinstall: clean install frontend-install  ## Freshen everything


# --- logs ---------------------------------------------------------------------
LOG_FILE ?= pioreactor.log   # change if you ever relocate the master log
LINES    ?= 10              # default lines to display


tail-log:  ## Show last $$LINES lines of the merged pioreactor log (override with LINES=200)
	@echo "┏━ $(LOG_FILE) (last $(LINES) lines) ━━━━━━━━━━━━━━━━━━━━━━━━━━━━━━"
	@tail -n $(LINES) $(LOG_FILE)


# --- release helpers ----------------------------------------------------------
.PHONY: create-release create-rc
create-release:  ## Perform production release workflow; pass args via ARGS="--dry-run"
	@$(PYTHON) scratch/create_release.py $(ARGS)

create-rc:  ## Create release-candidate; pass args via ARGS="--dry-run --rc 1"
	@$(PYTHON) scratch/create_rc.py $(ARGS)


# default target ---------------------------------------------------------------
.DEFAULT_GOAL := help<|MERGE_RESOLUTION|>--- conflicted
+++ resolved
@@ -106,11 +106,7 @@
 # --- background task queue ----------------------------------------------------
 huey-dev: venv  ## Run the Huey consumer with sensible dev flags
 	@$(ACTIVATE) && cd $(API_DIR) && \
-<<<<<<< HEAD
-	huey_consumer pioreactorui.tasks.huey -n -b 1.001 -w 10 -f -C -d 0.05 --verbose
-=======
 	huey_consumer pioreactor.web.tasks.huey -n -b 1.001 -w 10 -f -C -d 0.05
->>>>>>> 36b7ce81
 
 # --- clean-up -----------------------------------------------------------------
 clean:  ## Delete bytecode, build artefacts, node deps
