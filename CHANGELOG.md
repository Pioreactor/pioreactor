--- conflicted
+++ resolved
@@ -1,8 +1,5 @@
-<<<<<<< HEAD
-### next
-=======
+
 ### 22.9.2
->>>>>>> 231db5d4
  - added subcommands `display_current`, `change_current`, `list` to pump calibration
  - Pump calibration follows the same format as LED calibrations. Current calibrations can be replaced with previous.
  - Adding calibration curves to calibrations' `display_current`
